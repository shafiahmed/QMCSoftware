""" Definition for class Keister, a concrete implementation of Integrand """

from ._integrand import Integrand
from numpy import cos, linalg as LA, pi


class Keister(Integrand):
    """
    Specify and generate values \
    :math:`f(\\boldsymbol{x}) = \\pi^{d/2} \\cos(\\| \\boldsymbol{x} \\|)` for \
    :math:`\\boldsymbol{x} \\in \\mathbb{R}^d`.

    The standard example integrates the Keister integrand with respect to an \
    IID Gaussian distribution with variance 1/2.

    Reference:
            B. D. Keister, Multidimensional Quadrature Algorithms, \
            `Computers in Physics`, *10*, pp. 119-122, 1996.
    """

    def __init__(self, measure):
        """
        Initialize Keister integrand

        Args:
<<<<<<< HEAD
            measure (TrueMeasure): a TrueMeasure instance
=======
            dimension (ndarray): dimension(s) of the integrand(s)

>>>>>>> 4cc5db62
        """
        self.measure = measure
        self.dimension = self.measure.dimension
        super().__init__()

    def g(self, x):
        """
        Original integrand to be integrated

        Args:
            x: nodes, :math:`\\boldsymbol{x}_{\\mathfrak{u},i} = i^{\\mathtt{th}}` \
                row of an :math:`n \\cdot |\\mathfrak{u}|` matrix

        Returns:
            :math:`n \\cdot p` matrix with values \
            :math:`f(\\boldsymbol{x}_{\\mathfrak{u},i},\\mathbf{c})` where if \
            :math:`\\boldsymbol{x}_i' = (x_{i, \\mathfrak{u}},\\mathbf{c})_j`, \
            then :math:`x'_{ij} = x_{ij}` for :math:`j \\in \\mathfrak{u}`, \
            and :math:`x'_{ij} = c` otherwise

        """
        normx = LA.norm(x, 2, axis=1)  # ||x||_2
        y = pi ** (self.dimension / 2.0) * cos(normx)
        return y<|MERGE_RESOLUTION|>--- conflicted
+++ resolved
@@ -23,12 +23,7 @@
         Initialize Keister integrand
 
         Args:
-<<<<<<< HEAD
             measure (TrueMeasure): a TrueMeasure instance
-=======
-            dimension (ndarray): dimension(s) of the integrand(s)
-
->>>>>>> 4cc5db62
         """
         self.measure = measure
         self.dimension = self.measure.dimension
